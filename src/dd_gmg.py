--- conflicted
+++ resolved
@@ -253,18 +253,11 @@
                 u_h_ = u_h + u_corr_
                 u_h_ = interp1d(u_h_[:,None])[:,0]
 
-<<<<<<< HEAD
-                # correct odd 
-                K_corr_odd_sparse = torch.sparse_coo_tensor(coords_odd, K_corr_odd,(nh,nh), requires_grad=True)
-                u_corr_ = hh*torch.sparse.mm(K_corr_odd_sparse, f_h).T
-                u_h_ = u_h_ + u_corr_
-=======
                 if corr_odd:
                     # correct odd 
                     K_corr_odd_sparse = torch.sparse_coo_tensor(coords_odd, K_corr_odd,(nh,nh))
                     u_corr_ = hh*torch.sparse.mm(K_corr_odd_sparse, f_h).T
                     u_h_ = u_h_ + u_corr_
->>>>>>> 9c5d41be
 
                 # get new K_IJ, u_h
                 K_IJ = K_ij[:,self.m:-self.m]

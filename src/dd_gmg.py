import torch 
import numpy as np
from einops import rearrange
from .ops import grid1d_coords, grid2d_coords, grid4d_coords
from .ops import fetch_nbrs2d, fetch_nbrs1d
from .ops import cat2d_nbr_coords, cat1d_nbr_coords
from .ops import coord2idx2d, coord2idx4d 
from .ops import interp1d, interp2d, interp1d_cols
from .ops import restrict1d, restrict2d
from .ops import injection1d, injection2d

# 1D MLMM algorithm
class DD_Grid1D:
    def __init__(self, nh, m, device):
        '''
        nh : number of nodes on each axis
        m : neighbor radius for a nodes on each axis
        h : mesh size, domain size [-1, 1]
        hh : square mesh size(for 2d)
        '''
        self.m = m
        self.nh = nh
        self.h = 2/(self.nh-1)
        self.hh = self.h
        self.device = device
        self.init_grid_h()
        self.fetch_nbrs()
         
    def init_grid_h(self):
        '''
        build a 1d mesh grid for input/output 1d functions
        x_h : physical coordinates nh x 1
        coords_h : index coordinates nh x 1
        '''
        x_h, coords_h = grid1d_coords(self.nh)
        self.x_h = x_h.to(self.device)
        self.coords_h = coords_h.to(self.device)

    def init_grid_hh(self):
        '''
        build a 2d mesh grid for input/output 2d functions
        x_h : physical coordinates (nh^2) x 2 
        coords_h : index coordinates (nh^2) x 2
        '''
        x_hh, coords_hh = grid2d_coords(self.nh)
        self.x_hh = x_hh.to(self.device)
        self.coords_hh = coords_hh.to(self.device)
    
    def fetch_nbrs(self):
        # coords_j : n x (mx1+mx2+1)
        # x_j : n x (mx1+mx2+1)
        coords_j = fetch_nbrs1d(
            self.coords_h, mx1=self.m, mx2=self.m)
        
        self.coords_j = coords_j 
        self.idx_j = coords_j 
        self.x_j = coords_j * self.h - 1

        # coords_ij : n x (mx1+mx2+1) x 2
        # x_ij_redundant : n x (mx1+mx2+1) x 2
        # x_ij : m x 2, not all n points are in domain
        # mask_ij : m x 2, True for in domain, False for outside domain
        coords_ij = cat1d_nbr_coords(self.coords_h, coords_j)
        x_ij = cat1d_nbr_coords(self.x_h, self.x_j)
        self.coords_ij = torch.clamp(coords_ij, min=0, max=self.nh-1)
        self.x_ij = x_ij
        self.mask_ij = (x_ij[...,1] >= -1) & (x_ij[...,1] <= 1)
        
    def fetch_K_local_pts(self):
        x_2I2J = self.x_ij
        x_2Ij = interp1d(x_2I2J.permute(0,2,1)).permute(0,2,1)
        
        # x_2I_j_odd: i=2I, j=j
        x_2I_j_odd = x_2Ij[:,1::2]
        mask_2I_j_odd = (x_2I_j_odd[...,1] >= -1) & (x_2I_j_odd[...,1] <= 1)        
        coords_2I_j_odd =  ((x_2I_j_odd + 1)/self.h * 2).int()[mask_2I_j_odd].T
        pts_2I_j_odd = (x_2I_j_odd, coords_2I_j_odd, mask_2I_j_odd)

        # x_i_odd_j: i=2I+1, j=j
        x_i_odd_j = (x_2Ij[:-1] + x_2Ij[1:])/2
        mask_i_odd_j = (x_i_odd_j[...,1] >= -1) & (x_i_odd_j[...,1] <= 1)
        coords_i_odd_j = ((x_i_odd_j[:,1:-1] + 1)/self.h * 2).int()[mask_i_odd_j[:,1:-1]].T
        pts_i_odd_j = ( x_i_odd_j, coords_i_odd_j, mask_i_odd_j)

        return pts_2I_j_odd, pts_i_odd_j

class DD_GMG1D:
    def __init__(self, n, m, k, kernel, device):
        '''
        n : total level
        m : neighbor radius for a nodes on each axis
        k : coarse level
        '''
        self.n = n 
        self.m = m 
        self.k = k
        self.device = device
        self.kernel = kernel 
        self.build_ml_grids()
        self.fetch_eval_pts()

    def build_ml_grids(self):
        '''
        build multi-level grids
        '''
        ml_grids = []
        for l in range(self.k+1):
            nh = 2**(self.n-l)+1
            ml_grids.append(DD_Grid1D(nh, self.m, self.device))

            if l == 0:
                nfinest = nh
            if l == self.k:
                ncoarest = nh
                if nfinest ** 0.5 > ncoarest:
                    print("finest grid : {:}".format(nfinest))
                    print("coarest grid : {:}".format(ncoarest))
                    print('too coarse warning')

        self.ml_grids = ml_grids

    def restrict_ml_f(self, f_h):
        '''
        restrict f into multi-level
        '''
        nh = self.ml_grids[0].nh
        f_h = rearrange(f_h, 'm b->b 1 m', m=nh)
        ml_f = [f_h]

        for _ in range(self.k):
            f_h = restrict1d(f_h)
            ml_f.append(f_h)
        self.ml_f = ml_f
    
    def fetch_eval_pts(self, verbose=True):
        '''
        fetch coarest grid pts and neighbor pts on each grids
        '''
        # coarest grid
        self.ml_grids[-1].init_grid_hh()
        self.coarest_pts = self.ml_grids[-1].x_hh.reshape(-1,2)
        
        num_coarse = self.coarest_pts.shape[0]

        # local pts
        pts_local = []

        num_corrects = 0
        if self.m > 0:
            for l in range(self.k):
                pts_2I_j_odd, pts_i_odd_j = self.ml_grids[-1-l].fetch_K_local_pts()
                pts_local.append([pts_2I_j_odd, pts_i_odd_j])
                num_corrects += pts_2I_j_odd[-1].sum().cpu().numpy() + pts_i_odd_j[-1].sum().cpu().numpy()
        
        if verbose:
            print("# coarest pts : ", num_coarse)
            print('# correction : ', num_corrects)
            print('ratio {:d}/{:d} = {:.2f}% \n'.format(
                num_coarse + num_corrects, (2**self.n+1)**2, (num_coarse + num_corrects)*100/(2**self.n+1)**2))
        
        self.pts_ratio = (num_coarse + num_corrects)*100/(2**self.n+1)**2

        self.pts_local = pts_local

    def eval_ml_K(self):
        '''
        evaluate Kernel function on coarest grid and local pts on each grids
        '''
        # coarest grid
        K_HH = self.kernel(self.coarest_pts)
        nH = self.ml_grids[-1].nh
        self.K_HH = K_HH.reshape(nH, nH)
        
        # local pts
        if self.m > 0:

            K_locals = []
            for l in range(self.k):
                x_2I_j_odd, _, mask_2I_j_odd = self.pts_local[l][0]
                x_i_odd_j, _, mask_i_odd_j = self.pts_local[l][1]
                K_local_even = torch.zeros_like(mask_2I_j_odd, dtype=torch.float)
                K_local_odd = torch.zeros_like(mask_i_odd_j, dtype=torch.float)
                K_local_even[mask_2I_j_odd] += self.kernel(x_2I_j_odd[mask_2I_j_odd]).squeeze()
                K_local_odd[mask_i_odd_j] += self.kernel(x_i_odd_j[mask_i_odd_j]).squeeze()
                K_locals.append([K_local_even, K_local_odd])

            self.K_locals = K_locals

    def coarest_full_kint(self):
        '''
        kernel integral on coarest level by dense matrix-vector product
        '''
        HH = self.ml_grids[-1].hh
        KHH = self.K_HH
        fH = torch.squeeze(self.ml_f[-1]).T
        uH = HH * (KHH @ fH).T
        return uH

    def local_interp_K(self, K_2I2J, K_2Ij):
        '''
        local interpolation of local K
        K_2I2J: nH x (2m+1), coarse nodes and their COARSE neighbors
        K_2Ij: nH x (4m+1), coarse nodes and their FINE neighbors
        '''
        
        # Kernel values for i=2I, j=2J+1
        K_2I_j_odd_ = (K_2I2J[:,:-1] + K_2I2J[:,1:])/2
        
        # Kernel values for i=2I+1, j=j
        K_i_odd_j_ = (K_2Ij[1:,:-2] + K_2Ij[:-1,2:])/2

        return K_2I_j_odd_, K_i_odd_j_
    
    def local_assemble_K(self, K_IJ, K_local_even, K_local_odd):        
        nH, M = K_IJ.shape
        K_ij = torch.zeros(2*nH-1, 2*M-1).to(K_IJ)

        K_ij[::2,::2] += K_IJ
        K_ij[::2,1::2] += K_local_even
        K_ij[1::2] += K_local_odd
        return K_ij

    def ml_kint(self, corr_odd=True):
        u_h = self.coarest_full_kint()
        coords_IJ = self.ml_grids[-1].coords_ij
        mask_IJ = self.ml_grids[-1].mask_ij
        K_IJ = self.K_HH[coords_IJ[...,0], coords_IJ[...,1]] * mask_IJ

        for l in range(1,self.k+1):
            if self.m > 0:
                nh = self.ml_grids[-1-l].nh
                hh = self.ml_grids[-1-l].hh
                f_h = torch.squeeze(self.ml_f[-1-l]).T
            
                # local evaluation and assemblation
                K_local_even, K_local_odd = self.K_locals[l-1]
                K_ij = self.local_assemble_K(K_IJ, K_local_even, K_local_odd)
                K_2Ij = K_ij[::2]
                
                # local kernel interpolation
                K_local_even_, K_local_odd_ = self.local_interp_K(K_IJ, K_2Ij)

                # calculate difference
                _, coords_even, mask_even = self.pts_local[l-1][0]
                _, coords_odd, mask_odd = self.pts_local[l-1][1]
                K_corr_even = (K_local_even - K_local_even_)[mask_even]
                K_corr_odd = (K_local_odd[:,1:-1] - K_local_odd_)[mask_odd[:,1:-1]]

                # correct even 
<<<<<<< HEAD
                K_corr_even_sparse = torch.sparse_coo_tensor(coords_even, K_corr_even,(nh,nh), requires_grad=True)            
=======
                K_corr_even_sparse = torch.sparse_coo_tensor(coords_even, K_corr_even,(nh,nh))
>>>>>>> 1d410776
                u_corr_ = torch.sparse.mm(K_corr_even_sparse, f_h).T
                u_corr_ = hh * injection1d(u_corr_[None,None])[0,0]
                u_h_ = u_h + u_corr_
                u_h_ = interp1d(u_h_[:,None])[:,0]

                if corr_odd:
                    # correct odd 
                    K_corr_odd_sparse = torch.sparse_coo_tensor(coords_odd, K_corr_odd,(nh,nh))
                    u_corr_ = hh*torch.sparse.mm(K_corr_odd_sparse, f_h).T
                    u_h_ = u_h_ + u_corr_

                # get new K_IJ, u_h
                K_IJ = K_ij[:,self.m:-self.m]
            else:
                u_h_ = interp1d(u_h[:,None])[:,0]

            u_h = u_h_

        return u_h.T

# 2D MLMM algorithm
class DD_Grid2D:
    def __init__(self, nh, m, device):
        '''
        nh : number of nodes on each axis
        m : neighbor radius for a nodes on each axis
        h : mesh size, domain size [-1, 1]
        hh : square mesh size(for 2d)
        '''
        self.m = m
        self.nh = nh
        self.h = 2/(self.nh-1)
        self.hh = self.h**2
        self.device = device
        self.init_grid_h()
        self.fetch_nbrs()
    
    def init_grid_h(self):
        '''
        build a 2d mesh grid for input/output 2d functions
        x_h : physical coordinates (nh^2) x 2 
        coords_h : index coordinates (nh^2) x 2
        '''
        x_h, coords_h = grid2d_coords(self.nh)
        self.x_h = x_h.to(self.device)
        self.coords_h = coords_h.to(self.device)
    
    def init_grid_hh(self):
        '''
        build a 4d mesh grid for 4d kernel functions
        x_hh : physical coordinates (nh^4) x 4
        coords_h : index coordinates (nh^4) x 4
        '''
        x_hh, coords_hh = grid4d_coords(self.nh)
        self.x_hh = x_hh.to(self.device) 
        self.coords_hh = coords_hh.to(self.device)
        self.mask_hh = self.mask_x(x_hh)
    
    def mask_x(self, x_ij):
        mask_ij = (x_ij[...,2] >= -1) & (x_ij[...,2] <= 1) & \
              (x_ij[...,3] >= -1) & (x_ij[...,3] <= 1)
        return mask_ij

    def fetch_nbrs(self):
        '''
        ij_coords : host-neighbors pair index coordinates of i, (nh^2) x (2m+1)^2 x 4
        ij_idx : (4d)index of ij_coords, (nh^2) x (2m+1)^2 x 1
        x_ij : physical coords of ij_coords, (nh^2) x (2m+1)^2 x 4

        j_coords : neighbors index coordinates of i, (nh^2) x (2m+1)^2 x 2
        j_idx : (2d)index of j_coords, (nh^2) x (2m+1)^2 x 1
        '''

        coords_j = fetch_nbrs2d(
            self.coords_h, mx1=self.m, mx2=self.m,
            my1=self.m, my2=self.m)
        
        self.coords_j = coords_j
        self.idx_j = coord2idx2d(coords_j, self.nh)
        self.x_j = coords_j * self.h - 1

        coords_ij = cat2d_nbr_coords(self.coords_h, coords_j)
        coords_ij = coords_ij.reshape(self.nh, self.nh, 2*self.m+1, 2*self.m+1, -1)
        self.coords_ij = torch.clamp(coords_ij, min=0, max=self.nh-1)

        x_ij = cat2d_nbr_coords(self.x_h, self.x_j)
        self.x_ij = x_ij.reshape(self.nh, self.nh, 2*self.m+1, 2*self.m+1, -1)
        self.mask_ij = self.mask_x(self.x_ij)
    
    def flat_coords(self, coords):
        coords_i = coord2idx2d(coords[...,-4:-2], 2*self.nh-1)
        coords_j = coord2idx2d(coords[...,-2:], 2*self.nh-1)
        return torch.stack([coords_i, coords_j])        

    def fetch_K_local_pts(self):
        nH = self.nh 
        x_2I2J = rearrange(self.x_ij, 'm n x y c -> (m n) x y c')
        x_2Ij = interp2d(x_2I2J.permute(0,3,1,2)).permute(0,2,3,1)
        x_2Ij = rearrange(x_2Ij, '(m n) x y c-> m n x y c', m=nH, n=nH)

        # x_2I_j_xeven_yodd: i=(2X,2Y), j=(2X',2Y'+1)
        x_2I_j_xeven_yodd = x_2Ij[:,:,::2,1::2]
        mask_2I_j_xeven_yodd = self.mask_x(x_2I_j_xeven_yodd)
        coords_2I_j_xeven_yodd =  self.flat_coords(
            ((x_2I_j_xeven_yodd + 1)/self.h * 2).int()[mask_2I_j_xeven_yodd])
        # coords_2I_j_xeven_yodd =  ((x_2I_j_xeven_yodd + 1)/self.h * 2).int()
        pts_2I_j_xeven_yodd = (x_2I_j_xeven_yodd, coords_2I_j_xeven_yodd, mask_2I_j_xeven_yodd)

        # x_2I_j_xeven_yodd: i=(2X,2Y), j=(2X',y')
        x_2I_j_xodd_yfull = x_2Ij[:,:,1::2]
        mask_2I_j_xodd_yfull = self.mask_x(x_2I_j_xodd_yfull)
        coords_2I_j_xodd_yfull =  self.flat_coords(
            ((x_2I_j_xodd_yfull + 1)/self.h * 2).int()[mask_2I_j_xodd_yfull])
        # coords_2I_j_xodd_yfull = ((x_2I_j_xodd_yfull + 1)/self.h * 2).int()
        pts_2I_j_xodd_yfull = (x_2I_j_xodd_yfull, coords_2I_j_xodd_yfull, mask_2I_j_xodd_yfull)

        # x_i_xodd_yeven_j: i=(2X+1,2Y), j=(x',y')
        x_i_xodd_yeven_j = (x_2Ij[:-1] + x_2Ij[1:])/2
        mask_i_xodd_yeven_j = self.mask_x(x_i_xodd_yeven_j)
        coords_i_xodd_yeven_j  =  self.flat_coords(
            ((x_i_xodd_yeven_j[:,:,1:-1]  + 1)/self.h * 2).int()[mask_i_xodd_yeven_j[:,:,1:-1]])
        pts_i_xodd_yeven_j  = (x_i_xodd_yeven_j , coords_i_xodd_yeven_j , mask_i_xodd_yeven_j)

        # x_i_xeven_yodd_j: i=(2X,2Y+1), j=(x',y')
        x_i_xeven_yodd_j = (x_2Ij[:,:-1] + x_2Ij[:,1:])/2
        mask_i_xeven_yodd_j = self.mask_x(x_i_xeven_yodd_j)
        coords_i_xeven_yodd_j  = self.flat_coords(
            ((x_i_xeven_yodd_j[:,:,:,1:-1]  + 1)/self.h * 2).int()[mask_i_xeven_yodd_j[:,:,:,1:-1]])
        pts_i_xeven_yodd_j  = (x_i_xeven_yodd_j , coords_i_xeven_yodd_j , mask_i_xeven_yodd_j)

        # x_i_xodd_yodd_j: i=(2X+1,2Y+1), j=(x',y')
        x_i_xodd_yodd_j = (x_i_xeven_yodd_j[:-1] + x_i_xeven_yodd_j[1:])/2
        mask_i_xodd_yodd_j = self.mask_x(x_i_xodd_yodd_j)
        coords_i_xodd_yodd_j  =  self.flat_coords(
            ((x_i_xodd_yodd_j[:,:,1:-1,1:-1]  + 1)/self.h * 2).int()[mask_i_xodd_yodd_j[:,:,1:-1,1:-1]])
        pts_i_xodd_yodd_j  = (x_i_xodd_yodd_j , coords_i_xodd_yodd_j , mask_i_xodd_yodd_j)

        return pts_2I_j_xeven_yodd, pts_2I_j_xodd_yfull, pts_i_xodd_yeven_j, pts_i_xeven_yodd_j, pts_i_xodd_yodd_j

    
class DD_GMG2D:
    def __init__(self, n, m, k, kernel, device):
        '''
        n : total level
        m : neighbor radius for a nodes on each axis
        k : coarse level
        '''
        self.n = n 
        self.m = m 
        self.k = k
        self.device = device
        self.kernel = kernel 
        self.build_ml_grids()
        self.fetch_eval_pts()
    
    def build_ml_grids(self):
        '''
        build multi-level grids
        '''
        ml_grids = []
        for l in range(self.k+1):
            nh = 2**(self.n-l)+1
            ml_grids.append(DD_Grid2D(nh, self.m, self.device))

            if l == 0:
                nfinest = nh
            if l == self.k:
                ncoarest = nh
                if nfinest ** 0.5 > ncoarest:
                    print("finest grid : {:}".format(nfinest))
                    print("coarest grid : {:}".format(ncoarest))
                    print('too coarse warning')

        self.ml_grids = ml_grids
    
    def fetch_eval_pts(self, verbose=True):
        '''
        fetch coarest grid pts and neighbor pts on each grids
        '''
        # coarest grid
        self.ml_grids[-1].init_grid_hh()
        self.coarest_pts = self.ml_grids[-1].x_hh.reshape(-1,4)

        num_coarse = self.coarest_pts.shape[0]

        # local pts
        pts_local = []

        num_corrects = 0
        if self.m > 0:
            for l in range(self.k):
                pts = self.ml_grids[-1-l].fetch_K_local_pts()
                pts_local.append(pts)
                num_corrects += sum([p[1].shape[1] for p in pts])

        if verbose:
            print("# coarest pts : ", num_coarse)
            print('# correction : ', num_corrects)
            print('ratio {:d}/{:d} = {:.2f}% \n'.format(
                num_coarse + num_corrects, (2**self.n+1)**4, (num_coarse + num_corrects)*100/(2**self.n+1)**4))
        
        self.pts_ratio = (num_coarse + num_corrects)*100/(2**self.n+1)**2

        self.pts_local = pts_local
    
    def restrict_ml_f(self, f_h):
        '''
        restrict f into multi-level
        '''
        nh = self.ml_grids[0].nh
        f_h = rearrange(f_h, '(m n) b->b 1 m n', m=nh, n=nh)
        ml_f = [f_h]
        for _ in range(self.k):
            f_h = restrict2d(f_h)
            ml_f.append(f_h)
        self.ml_f = ml_f
    
    def eval_ml_K(self):
        '''
        evaluate Kernel function on coarest grid and local pts on each grids
        '''
        # coarse grid 
        K_HH = self.kernel(self.coarest_pts)
        nH = self.ml_grids[-1].nh
        self.K_HH = K_HH.reshape(nH, nH, nH, nH)

        # local pts
        if self.m > 0:
            K_locals = []
            for l in range(self.k):
                local_pts = self.pts_local[l]

                x_2I_j_xeven_yodd, _, mask_2I_j_xeven_yodd = local_pts[0]
                x_2I_j_xodd_yfull, _, mask_2I_j_xodd_yfull = local_pts[1]
                x_i_xodd_yeven_j, _, mask_i_xodd_yeven_j = local_pts[2]
                x_i_xeven_yodd_j, _, mask_i_xeven_yodd_j = local_pts[3]
                x_i_xodd_yodd_j, _, mask_i_xodd_yodd_j = local_pts[4]

                K_2I_j_xeven_yodd = torch.zeros_like(mask_2I_j_xeven_yodd, dtype=torch.float)
                K_2I_j_xodd_yfull = torch.zeros_like(mask_2I_j_xodd_yfull, dtype=torch.float)
                K_i_xodd_yeven_j = torch.zeros_like(mask_i_xodd_yeven_j, dtype=torch.float)
                K_i_xeven_yodd_j = torch.zeros_like(mask_i_xeven_yodd_j, dtype=torch.float)
                K_i_xodd_yodd_j = torch.zeros_like(mask_i_xodd_yodd_j, dtype=torch.float)
                
                K_2I_j_xeven_yodd[mask_2I_j_xeven_yodd] += self.kernel(
                    x_2I_j_xeven_yodd[mask_2I_j_xeven_yodd]).squeeze()
                
                K_2I_j_xodd_yfull[mask_2I_j_xodd_yfull] += self.kernel(
                    x_2I_j_xodd_yfull[mask_2I_j_xodd_yfull]).squeeze()

                K_i_xodd_yeven_j[mask_i_xodd_yeven_j] += self.kernel(
                    x_i_xodd_yeven_j[mask_i_xodd_yeven_j]).squeeze()

                K_i_xeven_yodd_j[mask_i_xeven_yodd_j] += self.kernel(
                    x_i_xeven_yodd_j[mask_i_xeven_yodd_j]).squeeze()

                K_i_xodd_yodd_j[mask_i_xodd_yodd_j] += self.kernel(
                    x_i_xodd_yodd_j[mask_i_xodd_yodd_j]).squeeze()
                
                K_local_even = [K_2I_j_xeven_yodd, K_2I_j_xodd_yfull]
                K_local_odd = [K_i_xodd_yeven_j, K_i_xeven_yodd_j, K_i_xodd_yodd_j]

                K_locals.append([K_local_even, K_local_odd]) 
            
            self.K_locals = K_locals
    
    def coarest_full_kint(self):
        '''
        kernel integral on coarest level by dense matrix-vector product
        '''
        
        nH = self.ml_grids[-1].nh
        HH = self.ml_grids[-1].hh 
        KHH = self.K_HH.reshape(nH*nH, nH*nH)
        fH = self.ml_f[-1].reshape(-1,nH*nH).T
        uH = HH * (KHH @ fH).T
        uH = uH.reshape(-1,nH,nH)        
        return uH

    def local_interp_K(self, K_2I2J, K_2Ij):
        '''
        local interpolation of local K
        K_2I2J: nH x nH x (2m+1) x (2m+1), coarse nodes and their COARSE neighbors
        K_2Ij: nH x nH x (4m+1) x (4m+1), coarse nodes and their FINE neighbors
        '''

        nH = K_2I2J.shape[0]
        
        # Kernel values for i=(2X,2Y), j=(2X',y')
        K_2I_j_xeven_yfull_ = interp1d_cols(K_2I2J)
        # Kernel values for i=(2X,2Y), j=(2X',2Y'+1)
        K_2I_j_xeven_yodd_ = K_2I_j_xeven_yfull_[:,:,:,1::2] 
        # Kernel values for i=(2X,2Y), j=(2X'+1,y')
        K_2I_j_xodd_yfull_ = (K_2I_j_xeven_yfull_[:,:,:-1] + K_2I_j_xeven_yfull_[:,:,1:])/2 
        
        # Kernel values for i=(2X,2Y), j=(x',y')
        K_i_xeven_yeven_j = K_2Ij
        # Kernel values for i=(2X,2Y), j=(x',y')
        K_i_xodd_yeven_j_ = (K_i_xeven_yeven_j[1:,:,:-2] + K_i_xeven_yeven_j[:-1,:,2:])/2
        # Kernel values for i=(2X,2Y), j=(x',y')
        K_i_xeven_yodd_j_ = (K_i_xeven_yeven_j[:,:-1,:,2:] + K_i_xeven_yeven_j[:,1:,:,:-2])/2
        # Kernel values for i=(2X,2Y), j=(x',y')
        K_i_xodd_yodd_j_ = (K_i_xeven_yodd_j_[:-1,:,2:] + K_i_xeven_yodd_j_[1:,:,:-2])/2

        K_local_even = [K_2I_j_xeven_yodd_, K_2I_j_xodd_yfull_]
        K_local_odd = [K_i_xodd_yeven_j_, K_i_xeven_yodd_j_, K_i_xodd_yodd_j_]
        
        return K_local_even, K_local_odd
    
    def local_assemble_K(self, K_IJ, K_local_even, K_local_odd):
        nH, _, M, _ = K_IJ.shape
        K_ij = torch.zeros(2*nH-1, 2*nH-1, 2*M-1, 2*M-1).to(K_IJ)

        K_2I_j_xeven_yodd, K_2I_j_xodd_yfull = K_local_even
        K_i_xodd_yeven_j, K_i_xeven_yodd_j, K_i_xodd_yodd_j = K_local_odd

        K_ij[::2,::2,::2,::2] += K_IJ
        K_ij[::2,::2,::2,1::2] += K_2I_j_xeven_yodd
        K_ij[::2,::2,1::2,:] += K_2I_j_xodd_yfull
        K_ij[1::2,::2] += K_i_xodd_yeven_j
        K_ij[::2,1::2] += K_i_xeven_yodd_j
        K_ij[1::2,1::2] += K_i_xodd_yodd_j

        return K_ij
    
    def ml_kint(self, corr_odd=True):
        u_h = self.coarest_full_kint()
        coords_IJ = self.ml_grids[-1].coords_ij
        mask_IJ = self.ml_grids[-1].mask_ij
        K_IJ = self.K_HH[coords_IJ[...,0], coords_IJ[...,1], 
                         coords_IJ[...,2], coords_IJ[...,3]] * mask_IJ

        for l in range(1, self.k+1):
            if self.m > 0:
                nh = self.ml_grids[-1-l].nh
                hh = self.ml_grids[-1-l].hh
                f_h = self.ml_f[-1-l].reshape(-1,nh*nh).T

                # local evaluation and assemblation
                K_local_even, K_local_odd = self.K_locals[l-1]
                K_ij = self.local_assemble_K(K_IJ, K_local_even, K_local_odd)
                K_2Ij = K_ij[::2,::2]

                # local kernel interpolation
                K_local_even_, K_local_odd_ = self.local_interp_K(K_IJ, K_2Ij)

                # calculate difference
                _, coords_2I_j_xeven_yodd, mask_2I_j_xeven_yodd = self.pts_local[l-1][0]
                _, coords_2I_j_xodd_yfull, mask_2I_j_xodd_yfull = self.pts_local[l-1][1]

                K_corr_2I_j_xeven_yodd = (K_local_even[0] - K_local_even_[0])[mask_2I_j_xeven_yodd]
                K_corr_2I_j_xodd_yfull = (K_local_even[1] - K_local_even_[1])[mask_2I_j_xodd_yfull]
                K_corr_even = torch.cat([K_corr_2I_j_xeven_yodd, K_corr_2I_j_xodd_yfull])
                coords_even = torch.cat([coords_2I_j_xeven_yodd, coords_2I_j_xodd_yfull], axis=1)
                
                _, coords_i_xodd_yeven_j, mask_i_xodd_yeven_j = self.pts_local[l-1][2]
                _, coords_i_xeven_yodd_j, mask_i_xeven_yodd_j = self.pts_local[l-1][3]
                _, coords_i_xodd_yodd_j, mask_i_xodd_yodd_j = self.pts_local[l-1][4]

                K_corr_i_xodd_yeven_j = (K_local_odd[0][:,:,1:-1]  - K_local_odd_[0])[mask_i_xodd_yeven_j[:,:,1:-1]]
                K_corr_i_xeven_yodd_j = (K_local_odd[1][:,:,:,1:-1] - K_local_odd_[1])[mask_i_xeven_yodd_j[:,:,:,1:-1]]
                K_corr_i_xodd_yodd_j = (K_local_odd[2][:,:,1:-1,1:-1] - K_local_odd_[2])[mask_i_xodd_yodd_j[:,:,1:-1,1:-1]]
                K_corr_odd = torch.cat([K_corr_i_xodd_yeven_j, K_corr_i_xeven_yodd_j, K_corr_i_xodd_yodd_j])
                coords_odd = torch.cat([coords_i_xodd_yeven_j, coords_i_xeven_yodd_j, coords_i_xodd_yodd_j], axis=1)

                # correct even
                K_corr_even_sparse = torch.sparse_coo_tensor(coords_even, K_corr_even,(nh**2,nh**2))
                u_corr_ = torch.sparse.mm(K_corr_even_sparse, f_h).T.reshape(-1,nh,nh)
                u_corr_ = hh*injection2d(u_corr_[:,None])[:,0]
                u_h_ = u_h + u_corr_
                u_h_ = interp2d(u_h_[:,None])[:,0]

                # correct odd 
                if corr_odd:
                    K_corr_odd_sparse = torch.sparse_coo_tensor(coords_odd, K_corr_odd,(nh**2,nh**2))
                    u_corr_ = hh*torch.sparse.mm(K_corr_odd_sparse, f_h).T.reshape(-1,nh,nh)
                    u_h_ = u_h_ + u_corr_
            
                # get new K_IJ, u_h
                K_IJ = K_ij[:,:,self.m:-self.m,self.m:-self.m]
            else:
                u_h_ = interp2d(u_h[:,None])[:,0]
            
            u_h = u_h_

        return rearrange(u_h, 'b m n -> (m n) b')

    def twolevel_kint(self, corr_odd=True):
        assert len(self.ml_grids) == 2
        fine_grid = self.ml_grids[0]
        coarse_grid = self.ml_grids[1]
        u_h = self.coarest_full_kint()

        fine_grid.init_grid_hh()
        nh = fine_grid.nh
        hh = fine_grid.hh
        mask_hh = fine_grid.mask_hh.reshape(nh,nh,nh,nh)
        K_hh = self.kernel(fine_grid.x_hh).reshape(nh,nh,nh,nh)

        nH = coarse_grid.nh
        K_HH = self.kernel(coarse_grid.x_hh).reshape(nH,nH,nH,nH)

        f_h = self.ml_f[0].reshape(-1,nh*nh).T

        K_Hh_ = interp2d(K_HH)
        K_corr_even = ((K_hh[::2,::2] - K_Hh_)*mask_hh[::2,::2]).reshape(nH**2, nh**2)
        u_corr_ = hh*torch.mm(K_corr_even, f_h).T.reshape(-1,nH,nH)
        u_h_ = u_h + u_corr_
        u_h_ = interp2d(u_h_[:,None])[:,0]

        K_hh_ = rearrange(interp2d(rearrange(K_hh[::2,::2], 'm n x y -> x y m n')), 'x y m n -> m n x y')
        K_corr_odd = ((K_hh - K_hh_)*mask_hh).reshape(nh**2, nh**2)

        if corr_odd:
            u_corr_ = hh*torch.mm(K_corr_odd, f_h).T.reshape(-1,nh,nh)
            u_h_ = u_h_ + u_corr_

        u_h = u_h_
        return rearrange(u_h, 'b m n -> (m n) b')

    def ml_kint_wo(self):
        u_h = self.coarest_full_kint()
        nh = self.ml_grids[0].nh 
        nH = self.ml_grids[-1].nh 
        K_IJ = self.K_HH[self.ml_grids[-1].ij_idx]
        K_IJ = K_IJ.reshape(nH,nH,2*self.m+1,2*self.m+1)

        for l in range(1, self.k+1):
            u_h = interp2d(u_h[:,None])[:,0]
        return rearrange(u_h, 'b m n -> (m n) b', m=nh, n=nh)

if __name__ == '__main__':
    from einops import repeat
    from .utils import rl2_error

    def Logarithm(pts):
        x = pts[...,0]
        y = pts[...,1]
        return torch.nan_to_num(torch.log((x-y).abs()), neginf=-8)
    
    n = 13
    device = torch.device('cuda:0')

    k = 5
    m = 3

    F = torch.squeeze(1 - torch.linspace(-1,1,2**n+1)**2)
    F = repeat(F, 'n -> n b', b=64)
    dd_gmg = DD_GMG1D(n,m,k,Logarithm,device)
    dd_gmg.restrict_ml_f(F)
    dd_gmg.eval_ml_K()
    U_dd = dd_gmg.ml_kint()

    print('k {:d} - m {:d} - rl2 {:.4e}'.format(k, m, rl2_error(U_dd.T, U_full.T)))<|MERGE_RESOLUTION|>--- conflicted
+++ resolved
@@ -247,11 +247,7 @@
                 K_corr_odd = (K_local_odd[:,1:-1] - K_local_odd_)[mask_odd[:,1:-1]]
 
                 # correct even 
-<<<<<<< HEAD
-                K_corr_even_sparse = torch.sparse_coo_tensor(coords_even, K_corr_even,(nh,nh), requires_grad=True)            
-=======
                 K_corr_even_sparse = torch.sparse_coo_tensor(coords_even, K_corr_even,(nh,nh))
->>>>>>> 1d410776
                 u_corr_ = torch.sparse.mm(K_corr_even_sparse, f_h).T
                 u_corr_ = hh * injection1d(u_corr_[None,None])[0,0]
                 u_h_ = u_h + u_corr_

for s in 0
do
    for act in relu #rational 
    do
        for task in poisson expdecay
        do
            for h in 50
            do
<<<<<<< HEAD
                for n in 9 #15 14 13 12
=======
                for n in 9
>>>>>>> b39aef07
                do
                    for k in 7 5 3 1
                    do
                        for m in 0 1 3 5 7 15 31
                        do
                            python dd_gmg_1d.py --device 1 --task $task --act $act --seed $s --ep_adam 2500 --k $k --m $m --h $h --n $n --bsz 20 --sch
                        done 
                    done 
                done 
            done
        done
    done
done<|MERGE_RESOLUTION|>--- conflicted
+++ resolved
@@ -6,11 +6,7 @@
         do
             for h in 50
             do
-<<<<<<< HEAD
-                for n in 9 #15 14 13 12
-=======
                 for n in 9
->>>>>>> b39aef07
                 do
                     for k in 7 5 3 1
                     do

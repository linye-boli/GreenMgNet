for s in 0
do
<<<<<<< HEAD
    for act in rational relu
=======
    for act in relu rational 
>>>>>>> 6f68620f
    do
        for task in poisson
        do
            for h in 50
            do
                for n in 9
                do
                    for k in 7 5 3 1
                    do
                        for m in 0 1 3 5 7 15 31
                        do
                            python dd_gmg_1d.py --device 2 --task $task --act $act --seed $s --ep_adam 2500 --k $k --m $m --h $h --n $n --bsz 20 --sch
                        done 
                    done 
                done 
            done
        done
    done
done<|MERGE_RESOLUTION|>--- conflicted
+++ resolved
@@ -1,10 +1,6 @@
 for s in 0
 do
-<<<<<<< HEAD
-    for act in rational relu
-=======
     for act in relu rational 
->>>>>>> 6f68620f
     do
         for task in poisson
         do
